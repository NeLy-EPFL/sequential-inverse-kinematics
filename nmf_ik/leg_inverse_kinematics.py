# pylint: disable = C0103, W0311
""" Script to calculate inverse kinematics from aligned pose based on ikpy.

Example usage:
>>> import pickle
>>> from pathlib import Path
>>> from nmf_ik.leg_inverse_kinematics import LegInverseKinematics
>>> from nmf_ik.data import BOUNDS, INITIAL_ANGLES, NMF_TEMPLATE


>>> DATA_PATH = Path('../data/anipose/normal_case/pose-3d')
>>> f_path = DATA_PATH / "aligned_pose3d.h5"
>>> with open(f_path, "rb") as f:
>>>     data = pickle.load(f)

>>> seq_ik = LegInverseKinematics(
    aligned_pos=aligned_pos,
    nmf_template=NMF_TEMPLATE,
    nmf_size=NMF_SIZE,
    bounds=BOUNDS,
    initial_angles=INITIAL_ANGLES
)
>>> leg_joint_angles, forward_kinematics = seq_ik.run_ik_and_fk(export_path=DATA_PATH)

Note that there are two kinds of kinematic_chain classes for now.
One with the original configuration where there is no trochanter, the other one is
with the offset introduced by trochanter. If you want to manually change the inherited
class, just change the import in this file.

"""

import pickle
from pathlib import Path
from typing import Dict, Tuple, Union, List
import logging
from nptyping import NDArray
import warnings

import numpy as np

from tqdm import trange

from ikpy.chain import Chain

from nmf_ik.utils import save_file
from nmf_ik.kinematic_chain import KinematicChain
from nmf_ik.data import BOUNDS, INITIAL_ANGLES

# Suppress warnings
warnings.filterwarnings("ignore")

# Change the logging level here
logging.basicConfig(
    level=logging.DEBUG,
    format="%(asctime)s - %(levelname)s- %(message)s")


class LegInverseKinematics(KinematicChain):
    """LegInverseKinematics class.

    Parameters
    ----------
    aligned_pos : Dict[str, NDArray]
        Aligned pose from the AlignPose class.
        If not provide the pkl using the classmethod load_from_pkl.
    nmf_template : Dict[str, NDArray], optional
        Dictionary that contains the location of body segments.
    bounds : Dict[str, NDArray], optional
        Dictionary that contains the bounds of joint degrees-of-freedom.
    initial_angles : Dict[str, NDArray], optional
        Initial angles of DOFs, by default None
    """

    def __init__(
            self, aligned_pos: Dict[str, NDArray],
            nmf_size: Dict[str, float] = None,
            bounds: Dict[str, NDArray] = None,
            initial_angles: Dict[str, NDArray] = None,
    ):
        super().__init__(nmf_size, bounds)
        self.aligned_pos = aligned_pos
        # TODO: Think about the below, for now commented
        # self.mean_segment_size = get_mean_length_of_segments(self.aligned_pos)
        # self.leg_length = get_leg_length(self.mean_segment_size)
        self.bounds_dof = BOUNDS if bounds is None else bounds
        self.initial_angles = INITIAL_ANGLES if initial_angles is None else initial_angles
        self.joint_angles_empty = {}

    @classmethod
    def load_data_from_pkl(cls, data_path: Union[str, Path], file_name: str = "*aligned.pkl", **kwargs):
        """Loads aligned pose dictionary."""

        data_path = Path(data_path) if not isinstance(data_path, Path) else data_path

        with open(list(data_path.glob(file_name))[0].as_posix(), "rb") as f:
            aligned_pos = pickle.load(f)
        return cls(aligned_pos, **kwargs)

    @staticmethod
    def calculate_ik(
        kinematic_chain: Chain, target_pos: NDArray, initial_angles: NDArray = None
    ) -> NDArray:
        """Calculates the joint angles in the leg chain."""
        # don't take the last and first ones ¨
        return kinematic_chain.inverse_kinematics(
            target_position=target_pos, initial_position=initial_angles
        )

    @staticmethod
    def calculate_fk(kinematic_chain: Chain, joint_angles: NDArray) -> NDArray:
        """Calculates the forward kinematics from the joint dof angles."""
        fk = kinematic_chain.forward_kinematics(joint_angles, full_kinematics=True)
        end_effector_positions = np.zeros((len(kinematic_chain.links), 3))
        for link in range(len(kinematic_chain.links)):
            end_effector_positions[link, :] = fk[link][:3, 3]
        return end_effector_positions

    @staticmethod
    def get_scale_factor(vector: NDArray, length: float) -> float:
        """ Gets scale the ratio between two vectors. """
        vector_diff = np.linalg.norm(np.diff(vector, axis=0), axis=1)
        norm_sum = np.sum(vector_diff)
        return length / norm_sum

    def calculate_ik_for_trial(
        self,
        end_effector_pos: NDArray,
        origin: NDArray,
        initial_angles: NDArray,
        stage: int = None,
        segment_name: str = None,
        kinematic_chain: Chain = None,
        femur_orientation: float = 0
    ) -> NDArray:
        """For a given trial pose data, calculates the inverse kinematics
        by using a sequential inverse kinematics method.

        Parameters
        ----------
        end_effector_pos : NDArray
            3D array containing the position of the end eff pos
        origin : NDArray
            Origin of the kinematic chain, i.e. Thorax Coxa
        initial_angles : NDArray
            Initial angles for the optimization
        stage : int, optional
            Stage of the sequential kinematic chain, by default None
        segment_name : str, optional
            Leg side, i.e. LF or RF, by default None
        kinematic_chain : Chain, optional
            Kinematic chain of the respective leg, by default None

        Returns
        -------
        NDArray
            Forward kinematics. Returns a non-empty array at the 4th stage.
        """
        # TODO: check scaling
        frames_no = end_effector_pos.shape[0]
        end_effector_pos_diff = end_effector_pos - origin

        # Initialize the arrays
        joint_angles = np.empty((frames_no, len(initial_angles)))
        forward_kinematics = np.empty((frames_no, len(initial_angles), 3))

        femur_orientation = 1 * femur_orientation if 'RF' in segment_name else -1 * femur_orientation

        if origin.size == 3:
            origin = np.tile(origin, (frames_no, 1))

        if stage == 1:
            kinematic_chain = self.create_leg_chain(
                stage=stage, leg_name=segment_name, femur_orientation=femur_orientation)

        # Start the IK process
        for t in trange(frames_no, disable=False):
            if stage in [2, 3, 4]:
                kinematic_chain = self.create_leg_chain(
                    stage=stage, leg_name=segment_name, angles=self.joint_angles_empty, t=t,
                    femur_orientation=femur_orientation)

            initial_angles = initial_angles if t == 0 else joint_angles[t - 1, :]
            joint_angles[t, :] = LegInverseKinematics.calculate_ik(
                kinematic_chain, end_effector_pos_diff[t, :], initial_angles
            )

            if stage == 4:
                forward_kinematics[t, :] = (
                    LegInverseKinematics.calculate_fk(kinematic_chain, joint_angles[t, :]) + origin[t, :]
                )

        if stage == 1:
            self.joint_angles_empty[f'Angle_{segment_name}_ThC_yaw'] = joint_angles[:, 1]
            self.joint_angles_empty[f'Angle_{segment_name}_ThC_pitch'] = joint_angles[:, 2]
            logging.debug('Stage 1 is completed!')
        elif stage == 2:
            self.joint_angles_empty[f'Angle_{segment_name}_ThC_roll'] = joint_angles[:, 1]
            self.joint_angles_empty[f'Angle_{segment_name}_CTr_pitch'] = joint_angles[:, -2]
            logging.debug('Stage 2 is completed!')
        elif stage == 3:
            self.joint_angles_empty[f'Angle_{segment_name}_CTr_roll'] = joint_angles[:, -3]
            self.joint_angles_empty[f'Angle_{segment_name}_FTi_pitch'] = joint_angles[:, -2]
            logging.debug('Stage 3 is completed!')
        elif stage == 4:
            self.joint_angles_empty[f'Angle_{segment_name}_TiTa_pitch'] = joint_angles[:, -2]
            logging.debug('Stage 4 is completed!')

        return forward_kinematics

    def run_ik_and_fk(
<<<<<<< HEAD
        self, export_path: Union[Path, str] = None, stages: List[int] = [1,2,3,4]
=======
        self, export_path: Union[Path, str] = None, femur_orientation: float = 0
>>>>>>> c15f1ab7
    ) -> Tuple[Dict[str, NDArray], Dict[str, NDArray]]:
        """ Runs inverse and forward kinematics for leg joints.

        Parameters
        ----------
        export_path : Union[Path, str], optional
            Path where the results will be saved, by default None

        Returns
        Tuple[Dict[str,NDArray], Dict[str,NDArray]]
            Two dictionaries containing joint angles and forward
            kinematics, respectively.
        """
        assert 1 in stages, "stages should start with 1 and strictly be incrementary"
        forward_kinematics_dict = {}
        joint_angles_dict = {}

        logging.info("Calculating joint angles and forward kinematics...")
        for segment, segment_array in self.aligned_pos.items():
            if "leg" in segment.lower():
                leg_name = segment[:2]
                origin = segment_array[:, 0, :]

                for stage in stages:
                    end_effector_pos = segment_array[:, stage, :]
                    init_ang = self.initial_angles[segment[:2]][f'stage_{stage}']

                    forward_kinematics_dict[segment] = self.calculate_ik_for_trial(
                        end_effector_pos=end_effector_pos,
                        origin=origin,
                        initial_angles=init_ang,
                        stage=stage,
                        segment_name=leg_name,
                        kinematic_chain=None,
                        femur_orientation=femur_orientation,
                    )

            else:
                continue

        joint_angles_dict = self.joint_angles_empty.copy()

        export_path = Path(export_path) if not isinstance(export_path, Path) else export_path

        if export_path is not None:
            save_file(export_path / "forward_kinematics.pkl", forward_kinematics_dict)
            save_file(export_path / "leg_joint_angles.pkl", joint_angles_dict)
            # save_file(export_path.replace('aligned_pose','joint_angles'), joint_angles_dict)
            logging.info("Files have been saved at %s", export_path)

        return joint_angles_dict, forward_kinematics_dict<|MERGE_RESOLUTION|>--- conflicted
+++ resolved
@@ -109,7 +109,10 @@
     @staticmethod
     def calculate_fk(kinematic_chain: Chain, joint_angles: NDArray) -> NDArray:
         """Calculates the forward kinematics from the joint dof angles."""
-        fk = kinematic_chain.forward_kinematics(joint_angles, full_kinematics=True)
+        fk = kinematic_chain.forward_kinematics(
+            joint_angles,
+            full_kinematics=True
+        )
         end_effector_positions = np.zeros((len(kinematic_chain.links), 3))
         for link in range(len(kinematic_chain.links)):
             end_effector_positions[link, :] = fk[link][:3, 3]
@@ -170,14 +173,18 @@
 
         if stage == 1:
             kinematic_chain = self.create_leg_chain(
-                stage=stage, leg_name=segment_name, femur_orientation=femur_orientation)
+                stage=stage, leg_name=segment_name,
+                femur_orientation=femur_orientation
+            )
 
         # Start the IK process
         for t in trange(frames_no, disable=False):
             if stage in [2, 3, 4]:
                 kinematic_chain = self.create_leg_chain(
-                    stage=stage, leg_name=segment_name, angles=self.joint_angles_empty, t=t,
-                    femur_orientation=femur_orientation)
+                    stage=stage, leg_name=segment_name,
+                    angles=self.joint_angles_empty, t=t,
+                    femur_orientation=femur_orientation
+                )
 
             initial_angles = initial_angles if t == 0 else joint_angles[t - 1, :]
             joint_angles[t, :] = LegInverseKinematics.calculate_ik(
@@ -208,11 +215,7 @@
         return forward_kinematics
 
     def run_ik_and_fk(
-<<<<<<< HEAD
-        self, export_path: Union[Path, str] = None, stages: List[int] = [1,2,3,4]
-=======
-        self, export_path: Union[Path, str] = None, femur_orientation: float = 0
->>>>>>> c15f1ab7
+        self, export_path: Union[Path, str] = None, stages: List[int] = [1,2,3,4],  femur_orientation: float = 0
     ) -> Tuple[Dict[str, NDArray], Dict[str, NDArray]]:
         """ Runs inverse and forward kinematics for leg joints.
 
