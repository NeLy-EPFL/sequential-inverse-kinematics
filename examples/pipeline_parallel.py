--- conflicted
+++ resolved
@@ -58,11 +58,7 @@
         logging.info("Running leg IK")
 
         class_seq_ik = LegInverseKinematics(
-<<<<<<< HEAD
-            aligned_pos=aligned_pos, bounds=BOUNDS, initial_angles=INITIAL_ANGLES, nmf_size=None,
-=======
             aligned_pos=aligned_pos, bounds=BOUNDS, initial_angles=INITIAL_ANGLES
->>>>>>> 3d50d887
         )
         leg_joint_angles, forward_kinematics = class_seq_ik.run_ik_and_fk(export_path=path)
 
